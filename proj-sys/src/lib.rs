#![allow(non_upper_case_globals)]
#![allow(non_camel_case_types)]
#![allow(non_snake_case)]
#![doc(html_logo_url = "https://raw.githubusercontent.com/georust/meta/master/logo/logo.png")]
//! # Low-level bindings for PROJ v9.0.x
//!
//! **This is a
//! [`*-sys`](https://doc.rust-lang.org/cargo/reference/build-scripts.html#-sys-packages)
//! crate; you shouldn't use its API directly.** See the
//! [`proj`](https://github.com/georust/proj) crate for general use.
//!
//! A guide to the functions can be found here:
//! <https://proj.org/development/reference/functions.html>.
//!
//! By default, the crate will search for an acceptable existing `libproj`
//! installation on your system using
//! [pkg-config](https://www.freedesktop.org/wiki/Software/pkg-config/).
//!
//! If an acceptable installation is not found, proj-sys will attempt to build
//! libproj from source bundled in the crate.
//!
//! ## Features
//!
//! `bundled_proj` - forces building libproj from source even if an acceptable
//! version could be found on your system.  Note that SQLite3 and `libtiff` must be
//! present on your system if you wish to use this feature, and that it builds
//! `libproj` **without** its native network functionality; you will have to
//! implement your own set of callbacks if you wish to make use of them (see the
//! [`proj`](https://crates.io/crates/proj) crate for an example).

<<<<<<< HEAD
#[cfg(feature = "bundled_proj")]
extern crate libsqlite3_sys;
#[cfg(feature = "bundled_proj")]
extern crate link_cplusplus;

#[cfg(all(not(feature = "nobuild"), feature = "buildtime_bindgen"))]
=======
#[cfg(bundled_build)]
extern crate libsqlite3_sys;
#[cfg(bundled_build)]
extern crate link_cplusplus;

#[cfg(not(feature = "nobuild"))]
>>>>>>> 44a50386
include!(concat!(env!("OUT_DIR"), "/bindings.rs"));

#[cfg(all(feature = "nobuild", not(feature = "buildtime_bindgen")))]
include!("bindings_docs-rs.rs");

#[cfg(all(not(feature = "nobuild"), not(feature = "buildtime_bindgen")))]
include!("bundled_bindings.rs");<|MERGE_RESOLUTION|>--- conflicted
+++ resolved
@@ -28,21 +28,12 @@
 //! implement your own set of callbacks if you wish to make use of them (see the
 //! [`proj`](https://crates.io/crates/proj) crate for an example).
 
-<<<<<<< HEAD
-#[cfg(feature = "bundled_proj")]
-extern crate libsqlite3_sys;
-#[cfg(feature = "bundled_proj")]
-extern crate link_cplusplus;
-
-#[cfg(all(not(feature = "nobuild"), feature = "buildtime_bindgen"))]
-=======
 #[cfg(bundled_build)]
 extern crate libsqlite3_sys;
 #[cfg(bundled_build)]
 extern crate link_cplusplus;
 
-#[cfg(not(feature = "nobuild"))]
->>>>>>> 44a50386
+#[cfg(all(not(feature = "nobuild"), feature = "buildtime_bindgen"))]
 include!(concat!(env!("OUT_DIR"), "/bindings.rs"));
 
 #[cfg(all(feature = "nobuild", not(feature = "buildtime_bindgen")))]
