--- conflicted
+++ resolved
@@ -1,13 +1,10 @@
 # UNRELEASED
 
-<<<<<<< HEAD
 - Add explicit `tiff` feature for people using tiff files outside of `network`
   downloads. Tiff was already being enabled for used of the `network` feature.
       - <https://github.com/georust/proj/pull/143>
-=======
 - Update to PROJ 9.1.0
 - Update MSRV to 1.58.0
->>>>>>> 2bed6397
 
 # 0.23.1
 
