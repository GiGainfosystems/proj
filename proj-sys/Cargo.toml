--- conflicted
+++ resolved
@@ -16,11 +16,7 @@
 link-cplusplus = "1.0"
 
 [build-dependencies]
-<<<<<<< HEAD
-bindgen = "0.69.0"
-=======
-bindgen = { version = "0.68.1", optional = true }
->>>>>>> 1d1a3e91
+bindgen = { version = "0.69", optional = true }
 pkg-config = "0.3.25"
 cmake = "0.1.50"
 flate2 = "1.0.24"
