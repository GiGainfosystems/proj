--- conflicted
+++ resolved
@@ -12,13 +12,8 @@
 rust-version = "1.70"
 
 [dependencies]
-<<<<<<< HEAD
-libsqlite3-sys = { version = "0.27", features = ["bundled"], optional = true }
-link-cplusplus = { version = "1.0", optional = true }
-=======
 libsqlite3-sys = "0.28"
 link-cplusplus = "1.0"
->>>>>>> 44a50386
 
 [build-dependencies]
 bindgen = { version = "0.68.1", optional = true }
@@ -29,7 +24,7 @@
 
 [features]
 nobuild = []
-bundled_proj = ["dep:libsqlite3-sys", "dep:link-cplusplus"]
+bundled_proj = []
 # `pkg_config` feature is deprecated and does nothing
 pkg_config = []
 network = ["tiff"]
